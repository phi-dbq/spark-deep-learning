# Copyright 2017 Databricks, Inc.
#
# Licensed under the Apache License, Version 2.0 (the "License");
# you may not use this file except in compliance with the License.
# You may obtain a copy of the License at
#
#   http://www.apache.org/licenses/LICENSE-2.0
#
# Unless required by applicable law or agreed to in writing, software
# distributed under the License is distributed on an "AS IS" BASIS,
# WITHOUT WARRANTIES OR CONDITIONS OF ANY KIND, either express or implied.
# See the License for the specific language governing permissions and
# limitations under the License.
#

# pylint: disable=wrong-spelling-in-docstring,invalid-name,import-error

""" SparkDLTypeConverters
Type conversion utilities for definition Spark Deep Learning related MLlib `Params`.
"""

import six

import tensorflow as tf

from pyspark.ml.param import TypeConverters

<<<<<<< HEAD
import sparkdl.graph.utils as tfx
from sparkdl.graph.input import TFInputGraph
=======
>>>>>>> faf8cdd9
import sparkdl.utils.keras_model as kmutil

__all__ = ['SparkDLTypeConverters']

class SparkDLTypeConverters(object):
    """
    .. note:: DeveloperApi

    Factory methods for type conversion functions for :py:func:`Param.typeConverter`.
    These methods are similar to :py:class:`spark.ml.param.TypeConverters`.
    They provide support for the `Params` types introduced in Spark Deep Learning Pipelines.
    """

    @staticmethod
    def toTFGraph(value):
        """
        Convert a value to a :py:obj:`tf.Graph` object, if possible.
        """
        if not isinstance(value, tf.Graph):
            raise TypeError("Could not convert %s to tf.Graph" % type(value))
        return value

    @staticmethod
    def toTFInputGraph(value):
        if isinstance(value, TFInputGraph):
            return value
        else:
            raise TypeError("Could not convert %s to TFInputGraph" % type(value))

    @staticmethod
    def asColumnToTensorNameMap(value):
        """
        Convert a value to a column name to :py:obj:`tf.Tensor` name mapping
        as a sorted list of string pairs, if possible.
        """
        if not isinstance(value, dict):
            err_msg = "Could not convert [type {}] {} to column name to tf.Tensor name mapping"
            raise TypeError(err_msg.format(type(value), value))

        # Conversion logic after quick type check
        strs_pair_seq = []
        for _maybe_col_name, _maybe_tnsr_name in value.items():
            # Check if the non-tensor value is of string type
            _check_is_str(_maybe_col_name)
            # Check if the tensor name looks like a tensor name
            _check_is_tensor_name(_maybe_tnsr_name)
            strs_pair_seq.append((_maybe_col_name, _maybe_tnsr_name))

        return sorted(strs_pair_seq)

    @staticmethod
    def asTensorNameToColumnMap(value):
        """
        Convert a value to a :py:obj:`tf.Tensor` name to column name mapping
        as a sorted list of string pairs, if possible.
        """
        if not isinstance(value, dict):
            err_msg = "Could not convert [type {}] {} to tf.Tensor name to column name mapping"
            raise TypeError(err_msg.format(type(value), value))

        # Conversion logic after quick type check
        strs_pair_seq = []
        for _maybe_tnsr_name, _maybe_col_name in value.items():
            # Check if the non-tensor value is of string type
            _check_is_str(_maybe_col_name)
            # Check if the tensor name looks like a tensor name
            _check_is_tensor_name(_maybe_tnsr_name)
            strs_pair_seq.append((_maybe_tnsr_name, _maybe_col_name))

        return sorted(strs_pair_seq)

    @staticmethod
    def toTFHParams(value):
        """ Convert a value to a :py:obj:`tf.contrib.training.HParams` object, if possible. """
        if not isinstance(value, tf.contrib.training.HParams):
            raise TypeError("Could not convert %s to TensorFlow HParams" % type(value))

        return value

    @staticmethod
    def toTFTensorName(value):
        """ Convert a value to a :py:obj:`tf.Tensor` name, if possible. """
        if isinstance(value, tf.Tensor):
            return value.name
        try:
            _maybe_tnsr_name = TypeConverters.toString(value)
            _check_is_tensor_name(_maybe_tnsr_name)
            return _maybe_tnsr_name
        except Exception as exc:
            err_msg = "Could not convert [type {}] {} to tf.Tensor name. {}"
            raise TypeError(err_msg.format(type(value), value, exc))

    @staticmethod
    def buildCheckList(supportedList):
        """
        Create a converter that try to check if a value is part of the supported list.

        :param supportedList: list, containing supported objects.
        :return: a converter that try to convert a value if it is part of the `supportedList`.
        """

        def converter(value):
            """ Implementing the conversion logic """
            if value not in supportedList:
                err_msg = "[type {}] {} is not in the supported list: {}"
                raise TypeError(err_msg.format(type(value), str(value), supportedList))

            return value

        return converter

    @staticmethod
    def toKerasLoss(value):
        """ Convert a value to a name of Keras loss function, if possible """
        # return early in for clarify as well as less indentation
        if not kmutil.is_valid_loss_function(value):
            err_msg = "Named loss not supported in Keras: [type {}] {}"
            raise ValueError(err_msg.format(type(value), value))

        return value

    @staticmethod
    def toKerasOptimizer(value):
        """ Convert a value to a name of Keras optimizer, if possible """
        if not kmutil.is_valid_optimizer(value):
            err_msg = "Named optimizer not supported in Keras: [type {}] {}"
            raise TypeError(err_msg.format(type(value), value))

        return value


def _check_is_tensor_name(_maybe_tnsr_name):
    """ Check if the input is a valid tensor name """
    if not isinstance(_maybe_tnsr_name, six.string_types):
        err_msg = "expect tensor name to be of string type, but got [type {}]"
        raise TypeError(err_msg.format(type(_maybe_tnsr_name)))

    # The check is taken from TensorFlow's NodeDef protocol buffer.
    # https://github.com/tensorflow/tensorflow/blob/r1.3/tensorflow/core/framework/node_def.proto#L21-L25
    try:
        _, src_idx = _maybe_tnsr_name.split(":")
        _ = int(src_idx)
    except Exception:
        err_msg = "Tensor name must be of type <op_name>:<index>, but got {}"
        raise TypeError(err_msg.format(_maybe_tnsr_name))

    return _maybe_tnsr_name


def _check_is_str(_maybe_col_name):
    """ Check if the given colunm name is a valid column name """
    # We only check if the column name candidate is a string type
    if not isinstance(_maybe_col_name, six.string_types):
        err_msg = 'expect string type but got type {} for {}'
        raise TypeError(err_msg.format(type(_maybe_col_name), _maybe_col_name))
    return _maybe_col_name<|MERGE_RESOLUTION|>--- conflicted
+++ resolved
@@ -25,11 +25,6 @@
 
 from pyspark.ml.param import TypeConverters
 
-<<<<<<< HEAD
-import sparkdl.graph.utils as tfx
-from sparkdl.graph.input import TFInputGraph
-=======
->>>>>>> faf8cdd9
 import sparkdl.utils.keras_model as kmutil
 
 __all__ = ['SparkDLTypeConverters']
