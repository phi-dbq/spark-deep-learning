#
# Copyright 2017 Databricks, Inc.
#
# Licensed under the Apache License, Version 2.0 (the "License");
# you may not use this file except in compliance with the License.
# You may obtain a copy of the License at
#
#   http://www.apache.org/licenses/LICENSE-2.0
#
# Unless required by applicable law or agreed to in writing, software
# distributed under the License is distributed on an "AS IS" BASIS,
# WITHOUT WARRANTIES OR CONDITIONS OF ANY KIND, either express or implied.
# See the License for the specific language governing permissions and
# limitations under the License.
#

from __future__ import print_function

from glob import glob
import os

import numpy as np
import tensorflow as tf
import keras.backend as K
from keras.applications import InceptionV3
from keras.applications import inception_v3 as iv3
from keras.preprocessing.image import load_img, img_to_array

from pyspark import SparkContext
from pyspark.sql import DataFrame, Row
from pyspark.sql.functions import udf

from sparkdl.graph.builder import IsolatedSession, GraphFunction
import sparkdl.graph.utils as tfx

from ..tests import SparkDLTestCase
from ..transformers.image_utils import _getSampleJPEGDir, getSampleImagePathsDF


class GraphFunctionWithIsolatedSessionTest(SparkDLTestCase):

    def test_tf_consistency(self):
        """ Should get the same graph as running pure tf """

        x_val = 2702.142857
        g = tf.Graph()
        with tf.Session(graph=g) as sess:
            x = tf.placeholder(tf.double, shape=[], name="x")
            z = tf.add(x, 3, name='z')
            gdef_ref = g.as_graph_def(add_shapes=True)
            z_ref = sess.run(z, {x: x_val})

        with IsolatedSession() as issn:
            x = tf.placeholder(tf.double, shape=[], name="x")
            z = tf.add(x, 3, name='z')
            gfn = issn.asGraphFunction([x], [z])
            z_tgt = issn.run(z, {x: x_val})

        self.assertEqual(z_ref, z_tgt)

<<<<<<< HEAD
        # Version texts are not essential part of the graph, ignore them
        for non_essential_field in ["versions", "library"]:
            gdef_ref.ClearField(non_essential_field)
            gfn.graph_def.ClearField(non_essential_field)
=======
        # Remove all fields besides "node" from the graph definition, since we only
        # care that the nodes are equal
        # TODO(sid.murching) find a cleaner way of removing all fields besides "node"
        nonessentialFields = ["versions", "version", "library"]
        for fieldName in nonessentialFields:
            gdef_ref.ClearField(fieldName)
            gfn.graph_def.ClearField(fieldName)
>>>>>>> f1dbfe54

        # The GraphDef contained in the GraphFunction object
        # should be the same as that in the one exported directly from TensorFlow session
        self.assertEqual(str(gfn.graph_def), str(gdef_ref))

    def test_get_graph_elements(self):
        """ Fetching graph elements by names and other graph elements """

        with IsolatedSession() as issn:
            x = tf.placeholder(tf.double, shape=[], name="x")
            z = tf.add(x, 3, name='z')

            g = issn.graph
            self.assertEqual(tfx.get_tensor(g, z), z)
            self.assertEqual(tfx.get_tensor(g, x), x)
            self.assertEqual(g.get_tensor_by_name("x:0"), tfx.get_tensor(g, x))
            self.assertEqual("x:0", tfx.tensor_name(g, x))
            self.assertEqual(g.get_operation_by_name("x"), tfx.get_op(g, x))
            self.assertEqual("x", tfx.op_name(g, x))
            self.assertEqual("z", tfx.op_name(g, z))
            self.assertEqual(tfx.tensor_name(g, z), "z:0")
            self.assertEqual(tfx.tensor_name(g, x), "x:0")

    def test_import_export_graph_function(self):
        """ Function import and export must be consistent """

        with IsolatedSession() as issn:
            x = tf.placeholder(tf.double, shape=[], name="x")
            z = tf.add(x, 3, name='z')
            gfn_ref = issn.asGraphFunction([x], [z])

        with IsolatedSession() as issn:
            feeds, fetches = issn.importGraphFunction(gfn_ref, prefix="")
            gfn_tgt = issn.asGraphFunction(feeds, fetches)

        self.assertEqual(gfn_tgt.input_names, gfn_ref.input_names)
        self.assertEqual(gfn_tgt.output_names, gfn_ref.output_names)
        self.assertEqual(str(gfn_tgt.graph_def), str(gfn_ref.graph_def))


    def test_keras_consistency(self):
        """ Exported model in Keras should get same result as original """

        img_fpaths = glob(os.path.join(_getSampleJPEGDir(), '*.jpg'))

        def keras_load_and_preproc(fpath):
            img = load_img(fpath, target_size=(299, 299))
            img_arr = img_to_array(img)
            img_iv3_input = iv3.preprocess_input(img_arr)
            return np.expand_dims(img_iv3_input, axis=0)

        imgs_iv3_input = np.vstack([keras_load_and_preproc(fp) for fp in img_fpaths])

        model_ref = InceptionV3(weights="imagenet")
        preds_ref = model_ref.predict(imgs_iv3_input)

        with IsolatedSession(using_keras=True) as issn:
            K.set_learning_phase(0)
            model = InceptionV3(weights="imagenet")
            gfn = issn.asGraphFunction(model.inputs, model.outputs)

        with IsolatedSession(using_keras=True) as issn:
            K.set_learning_phase(0)
            feeds, fetches = issn.importGraphFunction(gfn, prefix="InceptionV3")
            preds_tgt = issn.run(fetches[0], {feeds[0]: imgs_iv3_input})

        self.assertTrue(np.all(preds_tgt == preds_ref))<|MERGE_RESOLUTION|>--- conflicted
+++ resolved
@@ -58,12 +58,6 @@
 
         self.assertEqual(z_ref, z_tgt)
 
-<<<<<<< HEAD
-        # Version texts are not essential part of the graph, ignore them
-        for non_essential_field in ["versions", "library"]:
-            gdef_ref.ClearField(non_essential_field)
-            gfn.graph_def.ClearField(non_essential_field)
-=======
         # Remove all fields besides "node" from the graph definition, since we only
         # care that the nodes are equal
         # TODO(sid.murching) find a cleaner way of removing all fields besides "node"
@@ -71,7 +65,6 @@
         for fieldName in nonessentialFields:
             gdef_ref.ClearField(fieldName)
             gfn.graph_def.ClearField(fieldName)
->>>>>>> f1dbfe54
 
         # The GraphDef contained in the GraphFunction object
         # should be the same as that in the one exported directly from TensorFlow session
