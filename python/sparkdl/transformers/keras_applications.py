--- conflicted
+++ resolved
@@ -139,11 +139,6 @@
 
 KERAS_APPLICATION_MODELS = {
     "InceptionV3": InceptionV3Model,
-<<<<<<< HEAD
-    "Xception": XceptionModel
-}
-=======
     "Xception": XceptionModel,
     "ResNet50": ResNet50Model,
-}
->>>>>>> beb98193
+}